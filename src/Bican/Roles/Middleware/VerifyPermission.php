--- conflicted
+++ resolved
@@ -31,11 +31,7 @@
      * @param \Closure $next
      * @param int|string $permission
      * @return mixed
-<<<<<<< HEAD
-     * @throws \Bican\Roles\Exceptions\AccessDeniedException
-=======
      * @throws \Bican\Roles\Exceptions\PermissionDeniedException
->>>>>>> e18611aa
      */
     public function handle($request, Closure $next, $permission)
     {
